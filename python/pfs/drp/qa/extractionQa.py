import dataclasses
import itertools
import math
from typing import Dict

import lsst.afw.display as afwDisplay
import lsstDebug
import matplotlib
import numpy as np
from lsst.afw.image import ExposureF, ImageF, MaskedImageF
from lsst.pex.config import Field
from lsst.pipe.base import (
    InputQuantizedConnection,
    OutputQuantizedConnection,
    PipelineTask,
    PipelineTaskConfig,
    PipelineTaskConnections,
    QuantumContext,
    Struct,
)
from lsst.pipe.base.connectionTypes import (
    Input as InputConnection,
    Output as OutputConnection,
    PrerequisiteInput as PrerequisiteConnection,
)
from matplotlib import pyplot as plt
from pfs.datamodel import FiberStatus, PfsConfig, TargetType
from pfs.drp.stella import DetectorMap, FiberProfileSet, PfsArm, SpectrumSet
from pfs.drp.stella.utils import addPfsCursor
from scipy.optimize import curve_fit
from scipy.stats import iqr

from pfs.drp.qa.storageClasses import MultipagePdfFigure, QaDict
from pfs.drp.qa.utils.math import gaussianFixedWidth, gaussian_func


@dataclasses.dataclass
class StatsPerFiber:
    """Statistics for a fiber.

    Parameters
    ----------
    chi2 : `float`
        XXXXX
    im_ave : `float`
        XXXXX
    x_ave : `float`
        XXXXX
    chi_f : `np.ndarray` of `float`, shape ``(N, M)``
        XXXXX
    mask_f : `np.ndarray` of `int`, shape ``(N, M)``
        XXXXX
    """

    chi2: float
    im_ave: float
    x_ave: float
    chi_f: np.ndarray
    mask_f: np.ndarray


class ExtractionQaConnections(
    PipelineTaskConnections,
<<<<<<< HEAD
    dimensions=("instrument", "visit", "detector"),
=======
    dimensions=("instrument", "exposure", "arm", "spectrograph"),
>>>>>>> 0387768a
):
    """Connections for ExtractionQaTask"""

    pfsConfig = PrerequisiteConnection(
        name="pfsConfig",
        doc="Top-end fiber configuration",
        storageClass="PfsConfig",
        dimensions=("instrument", "visit"),
    )
    fiberProfiles = PrerequisiteConnection(
        name="fiberProfiles",
        doc="Position and shape of fibers",
        storageClass="FiberProfileSet",
        dimensions=("instrument", "arm", "spectrograph"),
        isCalibration=True,
    )
    detectorMap = InputConnection(
        name="detectorMap",
        doc="Mapping from fiberId,wavelength to x,y",
        storageClass="DetectorMap",
<<<<<<< HEAD
        dimensions=("instrument", "visit", "detector"),
=======
        dimensions=("instrument", "exposure", "arm", "spectrograph"),
>>>>>>> 0387768a
    )
    pfsArm = InputConnection(
        name="pfsArm",
        doc="Extracted spectra from arm",
        storageClass="PfsArm",
<<<<<<< HEAD
        dimensions=("instrument", "visit", "detector"),
    )
    calexp = InputConnection(
        name="calexp",
        doc="Calibrated visit, optionally sky-subtracted",
        storageClass="Exposure",
        dimensions=("instrument", "visit", "detector"),
=======
        dimensions=("instrument", "exposure", "arm", "spectrograph"),
    )
    postISRCCD = InputConnection(
        name="postISRCCD",
        doc="Calibrated exposure, optionally sky-subtracted",
        storageClass="Exposure",
        dimensions=("instrument", "exposure", "arm", "spectrograph"),
>>>>>>> 0387768a
    )
    extQaStats = OutputConnection(
        name="extQaStats",
        doc="Summary plots. Results of the residual analysis of extraction are plotted.",
        storageClass="MultipagePdfFigure",
<<<<<<< HEAD
        dimensions=("instrument", "visit", "detector"),
=======
        dimensions=("instrument", "exposure", "arm", "spectrograph"),
>>>>>>> 0387768a
    )
    extQaImage = OutputConnection(
        name="extQaImage",
        doc="Detail plots. postISRCCD, residual, and chi images and the comparison of the postISRCCD"
        "profile and fiberProfiles are plotted for some fibers with bad extraction quality.",
        storageClass="MultipagePdfFigure",
<<<<<<< HEAD
        dimensions=("instrument", "visit", "detector"),
=======
        dimensions=("instrument", "exposure", "arm", "spectrograph"),
>>>>>>> 0387768a
    )
    extQaImage_pickle = OutputConnection(
        name="extQaImage_pickle",
        doc="Statistics of the residual analysis.",
        storageClass="QaDict",
<<<<<<< HEAD
        dimensions=("instrument", "visit", "detector"),
=======
        dimensions=("instrument", "exposure", "arm", "spectrograph"),
>>>>>>> 0387768a
    )


class ExtractionQaConfig(PipelineTaskConfig, pipelineConnections=ExtractionQaConnections):
    """Configuration for ExtractionQaTask"""

    fixWidth = Field(dtype=bool, default=False, doc="Fix the widths during Gaussian fitting")
    rowNum = Field(dtype=int, default=200, doc="Number of rows picked up for profile analysis")
    thresError = Field(dtype=float, default=0.1, doc="Threshold of the fitting error")
    thresChi = Field(dtype=float, default=1.5, doc="Threshold for chi standard deviation")
    fiberWidth = Field(dtype=int, default=3, doc="Half width of a fiber region (pix)")
    fitWidth = Field(dtype=int, default=3, doc="Half width  of a fitting region (pix)")
    plotWidth = Field(dtype=int, default=15, doc="Half width  of plot (pix)")
    plotFiberNum = Field(dtype=int, default=20, doc="Maximum fiber number of detailed plots")
    figureDpi = Field(dtype=int, default=72, doc="resolution of plot for residual")


class ExtractionQaTask(PipelineTask):
    """Task for QA of extraction"""

    ConfigClass = ExtractionQaConfig
    _DefaultName = "extractionQa"

    def __init__(self, *args, **kwargs):
        super().__init__(*args, **kwargs)
        self.debugInfo = lsstDebug.Info(__name__)

    def runQuantum(
        self,
        butlerQC: QuantumContext,
        inputRefs: InputQuantizedConnection,
        outputRefs: OutputQuantizedConnection,
    ):
        inputs = butlerQC.get(inputRefs)

        try:
            # Perform the actual processing.
            outputs = self.run(**inputs)
        except ValueError as e:
            self.log.error(e)
        else:
            butlerQC.put(outputs, outputRefs)

    def run(
        self,
        postISRCCD: ExposureF,
        fiberProfiles: FiberProfileSet,
        detectorMap: DetectorMap,
        pfsArm: PfsArm,
        pfsConfig: PfsConfig,
    ) -> Struct:
        """QA of extraction by analyzing the residual image.

        Parameters
        ----------
        postISRCCD : `ExposureF`
            Exposure data
        fiberProfiles : `FiberProfileSet`
            Profiles of each fiber.
        detectorMap : `DetectorMap`
            Mapping from fiberId,wavelength to x,y
        pfsArm : `PfsArm`
            Extracted spectra from arm.
        pfsConfig : `pfs.datamodel.PfsConfig`, optional
            Top-end configuration, for specifying good fibers.

        Returns
        -------
        extQaStats : `MultipagePdfFigure`
            Summary plots.
            Results of the residual analysis of extraction are plotted.
        extQaImage : `MultipagePdfFigure`
            Detail plots.
            postISRCCD, residual, and chi images and the comparison of the postISRCCD
            profile and fiberProfiles are plotted for some fibers with bad
            extraction quality.
        extQaImage_pickle : `QaDict`
            Data to be pickled.
            Statistics of the residual analysis.
        """
        self.log.info("Extraction QA on %s", pfsArm.identity)

        matplotlib.use("agg")
        afwDisplay.setDefaultBackend("matplotlib")

        visit = pfsArm.identity.visit
        arm = pfsArm.identity.arm
        spectrograph = pfsArm.identity.spectrograph
        dataId = dict(visit=visit, spectrograph=spectrograph, arm=arm)

        spectra = SpectrumSet.fromPfsArm(pfsArm)
        traces = fiberProfiles.makeFiberTracesFromDetectorMap(detectorMap)
        image = spectra.makeImage(postISRCCD.getDimensions(), traces)

        subtracted = postISRCCD.clone()
        subtracted.image -= image
        divided = subtracted.clone()
        divided.image /= postISRCCD.image
        chiimage = subtracted.clone()
        chiimage.image.array /= np.sqrt(postISRCCD.variance.array)

        msk = (pfsConfig.spectrograph == dataId["spectrograph"]) * (pfsConfig.fiberStatus == FiberStatus.GOOD)
        fiberIds = pfsConfig[msk].fiberId
        targetMask = {t: pfsConfig[msk].targetType == t for t in TargetType}

        data = chiimage.maskedImage
        xa = []
        chiSquare = []
        chiAve = []
        chiMedian = []
        chiStd = []
        chiPeak = []
        pfsArmAve = []
        chiAveSpec = []

        for fiberId in fiberIds:
            stats = self.getStatsPerFiber(data, detectorMap, fiberId, xwin=self.config.fiberWidth)
            stats.chi_f[stats.mask_f != 0] = math.nan
            chiSquare.append(stats.chi2)
            chiAve.append(np.average(stats.chi_f[stats.mask_f == 0]))
            chiMedian.append(np.median(stats.chi_f[stats.mask_f == 0]))
            chiStd.append(iqr(stats.chi_f[stats.mask_f == 0]) / 1.349)
            chiPeak.append(
                np.average(
                    stats.chi_f[:, self.config.fiberWidth][stats.mask_f[:, self.config.fiberWidth] == 0]
                )
            )
            pfsArmAve.append(np.average(pfsArm[pfsArm.fiberId == fiberId].flux[0]))
            chiAveSpec.append(np.average(stats.chi_f, axis=1))
            xa.append(stats.x_ave)

        ymin = 0
        ymax = data.getDimensions()[1]
        yo = np.arange(ymin, ymax).astype(np.float64)

        plotNum = min(fiberIds.size, self.config.plotFiberNum)
        thresPlot = max(self.config.thresChi, sorted(chiStd)[-plotNum])
        ys = np.arange(ymin, ymax, (ymax - ymin) / self.config.rowNum).astype("int32")
        xarray = []
        yarray = []
        idarray = []
        dxarray = []
        dwarray = []
        qaStatsPdf: MultipagePdfFigure | None = None
        if any(np.array(chiStd) > self.config.thresChi):
            qaStatsPdf = MultipagePdfFigure()
            for i, fiberId in enumerate(fiberIds):
                # Note: In the script version, this line is
                # Note: if chiStd[i] >= thresChi or pfsArmAve[i] > thresPfsArm:
                if chiStd[i] >= self.config.thresChi:
                    xo = detectorMap.getXCenter(fiberId, yo)
                    xint = xo.astype("int32")
                    centerdif = []
                    widthdif = []
                    ydif = []
                    failNum = 0
                    for j in range(self.config.rowNum):
                        yssub = ys[j]
                        xssub = xint[yssub]
                        xcoordNarrow = np.arange(
                            max(xssub - self.config.fitWidth, 0),
                            min(xssub + self.config.fitWidth + 1, data.getDimensions()[0]),
                        )
                        pfsArmCutNarrow = image.array[
                            yssub, xssub - self.config.fitWidth : xssub + self.config.fitWidth + 1
                        ]
                        calExpCutNarrow = postISRCCD.image.array[
                            yssub, xssub - self.config.fitWidth : xssub + self.config.fitWidth + 1
                        ]
                        fitresult = self.fitGaussiansToPfsArmCutAndCalExpCut(
                            xcoordNarrow,
                            pfsArmCutNarrow,
                            calExpCutNarrow,
                            xo[yssub],
                        )
                        if fitresult.ok:
                            pfsArmCenter = fitresult.pfsArmCenter
                            pfsArmWidth = fitresult.pfsArmWidth
                            calExpCenter = fitresult.calExpCenter
                            calExpWidth = fitresult.calExpWidth
                            centerdif.append(pfsArmCenter - calExpCenter)
                            ydif.append(yssub)
                            widthdif.append(2 * (pfsArmWidth - calExpWidth) / (pfsArmWidth + calExpWidth))
                            xarray.append(xssub)
                            yarray.append(yssub)
                            idarray.append(fiberId)
                        else:
                            failNum += 1

                    if chiStd[i] >= thresPlot:
                        self.drawStats(
                            qaStatsPdf,
                            dataId,
                            image,
                            postISRCCD,
                            subtracted,
                            chiimage,
                            fiberId,
                            xo,
                            yo,
                            xa[i],
                            chiAveSpec[i],
                            centerdif,
                            widthdif,
                            ydif,
                        )

                    dxarray += centerdif
                    dwarray += widthdif

        pfsArmAve = np.array(pfsArmAve)
        chiSquare = np.array(chiSquare)
        chiAve = np.array(chiAve)
        chiMedian = np.array(chiMedian)
        chiStd = np.array(chiStd)
        chiPeak = np.array(chiPeak)
        xa = np.array(xa)

        qaStats = QaDict(
            {
                "fiberIds": fiberIds,
                "xa": xa,
                "pfsArmAve": pfsArmAve,
                "targetMask": targetMask,
                "chiSquare": chiSquare,
                "chiAve": chiAve,
                "chiMedian": chiMedian,
                "chiStd": chiStd,
                "chiPeak": chiPeak,
                "Xarray": xarray,
                "Yarray": yarray,
                "dx": dxarray,
                "dsigma": dwarray,
                "fiberIDarray": idarray,
            }
        )

        qaImagePdf = self.makeImagePdf(qaStats, dataId, detectorMap, chiimage)

        if qaStatsPdf is None:
            raise ValueError("qaStatsPdf is empty.")

        return Struct(
            extQaStats=qaStatsPdf,
            extQaImage=qaImagePdf,
            extQaImage_pickle=qaStats,
        )

    def drawStats(
        self,
        qaStatsPdf: MultipagePdfFigure,
        dataId: dict,
        image: ImageF,
        postISRCCD: ExposureF,
        subtracted: ExposureF,
        chiimage: ExposureF,
        fiberId: int,
        xo: np.ndarray,
        yo: np.ndarray,
        xa: float,
        chiAveSpec: np.ndarray,
        centerdif: np.ndarray,
        widthdif: np.ndarray,
        ydif: np.ndarray,
    ) -> None:
        """Draw figures on new pages of ``qaStatsPdf``.

        Parameters
        ----------
        qaStatsPdf : `MultipagePdfFigure`
            PDF to which to append new pages.
        dataId : `dict`
            Data ID. Required keys are: "visit", "arm", "spectrograph".
        image : `ImageF`
            XXXXX
        postISRCCD : `ExposureF`
            XXXXX
        subtracted : `ExposureF`
            XXXXX
        chiimage : `ExposureF`
            XXXXX
        fiberId : `int`
            XXXXX
        xo : `np.ndarray`
            XXXXX
        yo : `np.ndarray`
            XXXXX
        xa : `float`
            XXXXX
        chiAveSpec : `np.ndarray`
            XXXXX
        centerdif : `np.ndarray`
            XXXXX
        widthdif : `np.ndarray`
            XXXXX
        ydif : `np.ndarray`
            XXXXX
        """
        ymin = 0
        ymax = chiimage.getDimensions()[1]

        fig, ax = plt.subplots(1, 6, figsize=(12, 7))
        plt.subplots_adjust(wspace=0.5)
        plt.sca(ax[0])
        disp = afwDisplay.Display(fig)
        disp.scale("asinh", "zscale", Q=1)
        disp.setMaskPlaneColor("REFLINE", afwDisplay.IGNORE)
        disp.mtv(postISRCCD[int(xa) - 10 : int(xa) + 11, :])
        ax[0].plot(xo, yo, "r", alpha=0.8)
        ax[0].set_xlim(xa - 10, xa + 10)
        ax[0].set_aspect("auto")
        ax[0].set_ylabel("Y (pix)")
        ax[0].set_title("postISRCCD")

        plt.sca(ax[1])
        disp = afwDisplay.Display(fig)
        disp.setMaskPlaneColor("REFLINE", afwDisplay.BLACK)
        disp.setImageColormap("coolwarm")
        disp.scale("asinh", "zscale", Q=1)
        disp.mtv(subtracted[int(xa) - 10 : int(xa) + 11, :])
        ax[1].plot(xo, yo, "k", alpha=0.8)
        ax[1].set_xlim(xa - 10, xa + 10)
        ax[1].set_aspect("auto")
        ax[1].tick_params(labelbottom=True, labelleft=False, labelright=False, labeltop=False)
        ax[1].set_xlabel("X (pix)")
        ax[1].set_title("Residual")

        plt.sca(ax[2])
        disp = afwDisplay.Display(fig)
        disp.scale("linear", -5, 5, Q=1)
        disp.setMaskPlaneColor("REFLINE", afwDisplay.BLACK)
        disp.setImageColormap("coolwarm")
        disp.mtv(chiimage[int(xa) - 10 : int(xa) + 11, :])
        ax[2].plot(xo, yo, "k", alpha=0.8)
        ax[2].set_xlim(xa - 10, xa + 10)
        ax[2].set_aspect("auto")
        ax[2].tick_params(labelbottom=True, labelleft=False, labelright=False, labeltop=False)
        ax[2].set_title("Chi")

        ax[3].scatter(chiAveSpec, yo, s=3)
        ax[3].set_ylim(ymin, ymax)
        ax[3].plot([0, 0], [ymin, ymax], "0.8")
        ax[3].set_xlabel("Chi at each row")
        ax[3].tick_params(labelbottom=True, labelleft=False, labelright=False, labeltop=False)
        ax[3].set_title("Chi")

        ax[4].scatter(centerdif, ydif, s=3)
        ax[4].set_ylim(ymin, ymax)
        ax[4].plot([0, 0], [ymin, ymax], "0.8")
        ax[4].set_xlabel("dx")
        ax[4].tick_params(labelbottom=True, labelleft=False, labelright=False, labeltop=False)
        ax[4].set_title("Peak center diff.")

        ax[5].scatter(widthdif, ydif, s=3)
        ax[5].set_ylim(ymin, ymax)
        ax[5].plot([0, 0], [ymin, ymax], "0.8")
        ax[5].set_xlabel("d$\\sigma$/$\\sigma$")
        ax[5].tick_params(labelbottom=True, labelleft=False, labelright=True, labeltop=False)
        ax[5].set_title("Width diff.")

        fig.suptitle(
            "visit={:d} arm={:s} spectrograph={:d}\nf={:d}, X={:.1f}".format(
                dataId["visit"], dataId["arm"], dataId["spectrograph"], fiberId, xa
            ),
            fontsize=12,
        )

        qaStatsPdf.append(fig)
        plt.close(fig)

        numPanels = 3
        ysplot = np.arange(ymin, ymax, (ymax - ymin) / (numPanels * numPanels + 1)).astype("int32")
        xint = xo.astype("int32")

        fig, ax = plt.subplots(numPanels, numPanels, figsize=(12, 7))
        for j in range(numPanels):
            for k in range(numPanels):
                yssub = ysplot[k + j * numPanels + 1]
                xssub = xint[yssub]
                xcoord = np.arange(
                    max(xssub - self.config.plotWidth, 0),
                    min(xssub + self.config.plotWidth + 1, chiimage.getDimensions()[0]),
                )
                pfsArmCut = image.array[
                    yssub, xssub - self.config.plotWidth : xssub + self.config.plotWidth + 1
                ]
                calExpCut = postISRCCD.image.array[
                    yssub, xssub - self.config.plotWidth : xssub + self.config.plotWidth + 1
                ]
                xcoordNarrow = np.arange(
                    max(xssub - self.config.fitWidth, 0),
                    min(xssub + self.config.fitWidth + 1, chiimage.getDimensions()[0]),
                )
                pfsArmCutNarrow = image.array[
                    yssub, xssub - self.config.fitWidth : xssub + self.config.fitWidth + 1
                ]
                calExpCutNarrow = postISRCCD.image.array[
                    yssub, xssub - self.config.fitWidth : xssub + self.config.fitWidth + 1
                ]

                fitresult = self.fitGaussiansToPfsArmCutAndCalExpCut(
                    xcoordNarrow,
                    pfsArmCutNarrow,
                    calExpCutNarrow,
                    xo[yssub],
                )
                pfsArmCenter = fitresult.pfsArmCenter
                pfsArmWidth = fitresult.pfsArmWidth
                calExpCenter = fitresult.calExpCenter
                calExpWidth = fitresult.calExpWidth

                ax[j][k].plot(xcoord, np.zeros(xcoord.shape), "k--")
                ax[j][k].step(
                    xcoord,
                    pfsArmCut,
                    label="pfsArm\n(x={:.2f}, $\\sigma$={:.2f})".format(pfsArmCenter, pfsArmWidth),
                    color="b",
                )
                ax[j][k].step(
                    xcoord,
                    calExpCut,
                    label="postISRCCD\n(x={:.2f}, $\\sigma$={:.2f})".format(calExpCenter, calExpWidth),
                    color="k",
                )
                ax[j][k].step(
                    xcoord,
                    subtracted.image.array[
                        yssub,
                        xssub - self.config.plotWidth : xssub + self.config.plotWidth + 1,
                    ]
                    * 5,
                    label="Residual*5",
                    color="r",
                )
                ypeak = np.amax(
                    image.array[yssub, xssub - self.config.fitWidth : xssub + self.config.fitWidth + 1]
                )
                ax[j][k].plot(
                    [xo[yssub], xo[yssub]],
                    [-ypeak / 10 * 3, ypeak * 1.5],
                    "b--",
                    label="Trace",
                )
                ax[j][k].set_ylim(-ypeak / 10 * 3, ypeak * 1.5)
                ax[j][k].set_title(
                    "Y={} (dx={:.1e}, d$\\sigma$={:.1e})".format(
                        yssub, calExpCenter - pfsArmCenter, calExpWidth - pfsArmWidth
                    ),
                    fontsize=8,
                )
                ax[j][k].legend(fontsize=4)
                labelbottom = False if j != 3 else True
                ax[j][k].tick_params(
                    labelbottom=labelbottom, labelleft=False, labelright=False, labeltop=False
                )
        fig.suptitle(
            "visit={:d} arm={:s} spectrograph={:d}\nf={:d}, X={:.1f}".format(
                dataId["visit"], dataId["arm"], dataId["spectrograph"], fiberId, xa
            ),
            fontsize=12,
        )
        qaStatsPdf.append(fig)
        plt.close(fig)

    def makeImagePdf(
        self, qaStats: QaDict, dataId: dict, detectorMap: DetectorMap, chiimage: ExposureF
    ) -> MultipagePdfFigure:
        """Make ``extQaImage``

        Parameters
        ----------
        qaStats : `QaDict`
            XXXXX
        dataId : `dict`
            Data ID. Required keys are: "visit", "arm", "spectrograph".
        detectorMap : `DetectorMap`
            Mapping from fiberId,wavelength to x,y
        chiimage : `ExposureF`
            XXXXX

        Returns
        -------
        extQaImage : `MultipagePdfFigure`
            XXXXX
        """
        fiberIds = qaStats["fiberIds"]
        xa = qaStats["xa"]
        pfsArmAve = qaStats["pfsArmAve"]
        targetMask = qaStats["targetMask"]
        chiSquare = qaStats["chiSquare"]
        chiAve = qaStats["chiAve"]
        chiMedian = qaStats["chiMedian"]
        chiStd = qaStats["chiStd"]
        chiPeak = qaStats["chiPeak"]
        xarray = qaStats["Xarray"]
        yarray = qaStats["Yarray"]
        dxarray = qaStats["dx"]
        dwarray = qaStats["dsigma"]

        aveRange = 5.0
        medRange = 5.0
        stdRange = 10.0
        ql = 0.2
        largeAve = chiAve > aveRange
        smallAve = chiAve < -aveRange
        largeMed = chiMedian > medRange
        smallMed = chiMedian < -medRange
        largeStd = chiStd > stdRange

        qaImagePdf = MultipagePdfFigure()
        ct = self.getTargetColors()

        fig, ax = plt.subplots(1, 2, figsize=(16, 7))
        for t in targetMask.keys():
            if np.sum(targetMask[t]) > 0:
                ax[0].scatter(
                    fiberIds[targetMask[t]],
                    pfsArmAve[targetMask[t]],
                    10.0,
                    c=ct[t],
                    label="{}: {} fibers".format(t, np.sum(targetMask[t])),
                )
        ax[0].set_ylabel("Mean flux of pfsArm")
        ax[0].set_xlabel("fiberId")
        ax[0].set_yscale("log")
        ax[0].legend()
        for t in targetMask.keys():
            if np.sum(targetMask[t]) > 0:
                ax[1].scatter(
                    xa[targetMask[t]],
                    pfsArmAve[targetMask[t]],
                    10.0,
                    c=ct[t],
                    label="{}: {} fibers".format(t, np.sum(targetMask[t])),
                )
        ax[1].set_xlabel("X (pix)")
        ax[1].set_yscale("log")
        ax[1].legend()
        fig.suptitle("visit=%(visit)d arm=%(arm)s spectrograph=%(spectrograph)d" % dataId)
        qaImagePdf.append(fig)
        plt.close(fig)

        fig, ax = plt.subplots(1, 2, figsize=(16, 7))
        ax[0].plot([np.amin(fiberIds), np.amax(fiberIds)], [0, 0], "gray")
        for t in targetMask.keys():
            if np.sum(targetMask[t]) > 0:
                ax[0].scatter(
                    fiberIds[targetMask[t]],
                    chiAve[targetMask[t]],
                    10.0,
                    c=ct[t],
                    label="{}: {} fibers".format(t, np.sum(targetMask[t])),
                )
        ax[0].set_ylabel("Chi (average)")
        ax[0].set_xlabel("fiberId")
        ax[0].legend()
        if np.sum(largeAve) > 0:
            ax[0].quiver(
                fiberIds[largeAve],
                np.zeros(np.sum(largeAve)) + aveRange - aveRange * ql,
                0.0,
                aveRange * ql,
                color="k",
                angles="xy",
                scale_units="xy",
                scale=1,
                width=0.005,
            )
        if np.sum(smallAve) > 0:
            ax[0].quiver(
                fiberIds[smallAve],
                np.zeros(np.sum(smallAve)) - aveRange + aveRange * ql,
                0.0,
                -aveRange * ql,
                color="k",
                angles="xy",
                scale_units="xy",
                scale=1,
                width=0.005,
            )
        ax[0].set_ylim(-aveRange, aveRange)
        ax[1].plot([np.amin(xa), np.amax(xa)], [0, 0], "gray")
        for t in targetMask.keys():
            if np.sum(targetMask[t]) > 0:
                ax[1].scatter(
                    xa[targetMask[t]],
                    chiAve[targetMask[t]],
                    10.0,
                    c=ct[t],
                    label="{}: {} fibers".format(t, np.sum(targetMask[t])),
                )
        ax[1].set_xlabel("X (pix)")
        if np.sum(largeAve) > 0:
            ax[1].quiver(
                xa[largeAve],
                np.zeros(np.sum(largeAve)) + aveRange - aveRange * ql,
                0.0,
                aveRange * ql,
                color="k",
                angles="xy",
                scale_units="xy",
                scale=1,
                width=0.005,
            )
        if np.sum(smallAve) > 0:
            ax[1].quiver(
                xa[smallAve],
                np.zeros(np.sum(smallAve)) - aveRange + aveRange * ql,
                0.0,
                -aveRange * ql,
                color="k",
                angles="xy",
                scale_units="xy",
                scale=1,
                width=0.005,
            )
        ax[1].set_ylim(-aveRange, aveRange)
        ax[1].legend()
        fig.suptitle("visit=%(visit)d arm=%(arm)s spectrograph=%(spectrograph)d" % dataId)
        qaImagePdf.append(fig)
        plt.close(fig)

        fig, ax = plt.subplots(1, 2, figsize=(16, 7))
        ax[0].plot([np.amin(fiberIds), np.amax(fiberIds)], [0, 0], "gray")
        for t in targetMask.keys():
            if np.sum(targetMask[t]) > 0:
                ax[0].scatter(
                    fiberIds[targetMask[t]],
                    chiMedian[targetMask[t]],
                    10.0,
                    c=ct[t],
                    label="{}: {} fibers".format(t, np.sum(targetMask[t])),
                )
        ax[0].set_ylabel("Chi (median)")
        ax[0].set_xlabel("fiberId")
        ax[0].legend()
        if np.sum(largeMed) > 0:
            ax[0].quiver(
                fiberIds[largeMed],
                np.zeros(np.sum(largeMed)) + medRange - medRange * ql,
                0.0,
                medRange * ql,
                color="k",
                angles="xy",
                scale_units="xy",
                scale=1,
                width=0.005,
            )
        if np.sum(smallMed) > 0:
            ax[0].quiver(
                fiberIds[smallMed],
                np.zeros(np.sum(smallMed)) - medRange + medRange * ql,
                0.0,
                -medRange * ql,
                color="k",
                angles="xy",
                scale_units="xy",
                scale=1,
                width=0.005,
            )
        ax[0].set_ylim(-medRange, medRange)
        ax[1].plot([np.amin(xa), np.amax(xa)], [0, 0], "gray")
        for t in targetMask.keys():
            if np.sum(targetMask[t]) > 0:
                ax[1].scatter(
                    xa[targetMask[t]],
                    chiMedian[targetMask[t]],
                    10.0,
                    c=ct[t],
                    label="{}: {} fibers".format(t, np.sum(targetMask[t])),
                )
        ax[1].set_xlabel("X (pix)")
        if np.sum(largeMed) > 0:
            ax[1].quiver(
                xa[largeMed],
                np.zeros(np.sum(largeMed)) + medRange - medRange * ql,
                0.0,
                medRange * ql,
                color="k",
                angles="xy",
                scale_units="xy",
                scale=1,
                width=0.005,
            )
        if np.sum(smallMed) > 0:
            ax[1].quiver(
                xa[smallMed],
                np.zeros(np.sum(smallMed)) - medRange + medRange * ql,
                0.0,
                -medRange * ql,
                color="k",
                angles="xy",
                scale_units="xy",
                scale=1,
                width=0.005,
            )
        ax[1].set_ylim(-medRange, medRange)
        fig.suptitle("visit=%(visit)d arm=%(arm)s spectrograph=%(spectrograph)d" % dataId)
        qaImagePdf.append(fig)
        plt.close(fig)

        fig, ax = plt.subplots(1, 2, figsize=(16, 7))
        ax[0].plot([np.amin(fiberIds), np.amax(fiberIds)], [1, 1], "gray")
        for t in targetMask.keys():
            if np.sum(targetMask[t]) > 0:
                ax[0].scatter(
                    fiberIds[targetMask[t]],
                    chiStd[targetMask[t]],
                    10.0,
                    c=ct[t],
                    label="{}: {} fibers".format(t, np.sum(targetMask[t])),
                )
        ax[0].set_ylabel("Chi (standard deviation)")
        ax[0].set_xlabel("fiberId")
        ax[0].legend()
        if np.sum(largeStd) > 0:
            ax[0].quiver(
                fiberIds[largeStd],
                np.zeros(np.sum(largeStd)) + stdRange - stdRange * ql / 2,
                0.0,
                stdRange * ql / 2,
                color="k",
                angles="xy",
                scale_units="xy",
                scale=1,
                width=0.005,
            )
        ax[0].set_ylim(-stdRange * 0.1, stdRange)
        ax[1].plot([np.amin(xa), np.amax(xa)], [1, 1], "gray")
        for t in targetMask.keys():
            if np.sum(targetMask[t]) > 0:
                ax[1].scatter(
                    xa[targetMask[t]],
                    chiStd[targetMask[t]],
                    10.0,
                    c=ct[t],
                    label="{}: {} fibers".format(t, np.sum(targetMask[t])),
                )
        ax[1].set_xlabel("X (pix)")
        if np.sum(largeStd) > 0:
            ax[1].quiver(
                xa[largeStd],
                np.zeros(np.sum(largeStd)) + stdRange - stdRange * ql / 2,
                0.0,
                stdRange * ql / 2,
                color="k",
                angles="xy",
                scale_units="xy",
                scale=1,
                width=0.005,
            )
        ax[1].set_ylim(-stdRange * 0.1, stdRange)
        ax[1].legend()
        fig.suptitle("visit=%(visit)d arm=%(arm)s spectrograph=%(spectrograph)d" % dataId)
        qaImagePdf.append(fig)
        plt.close(fig)

        fig, ax = plt.subplots(1, 2, figsize=(16, 7))
        for t in targetMask.keys():
            if np.sum(targetMask[t]) > 0:
                ax[0].scatter(
                    fiberIds[targetMask[t]],
                    chiSquare[targetMask[t]],
                    10.0,
                    c=ct[t],
                    label="{}: {} fibers".format(t, np.sum(targetMask[t])),
                )
        ax[0].set_ylabel("Chi^2 (average)")
        ax[0].set_xlabel("fiberId")
        ax[0].set_yscale("log")
        ax[0].legend()
        for t in targetMask.keys():
            if np.sum(targetMask[t]) > 0:
                ax[1].scatter(
                    xa[targetMask[t]],
                    chiSquare[targetMask[t]],
                    10.0,
                    c=ct[t],
                    label="{}: {} fibers".format(t, np.sum(targetMask[t])),
                )
        ax[1].set_ylabel("Chi^2 (average)")
        ax[1].set_xlabel("X (pix)")
        ax[1].set_yscale("log")
        ax[1].legend()
        fig.suptitle("visit=%(visit)d arm=%(arm)s spectrograph=%(spectrograph)d" % dataId)
        qaImagePdf.append(fig)
        plt.close(fig)

        fig, ax = plt.subplots(1, 2, figsize=(16, 7))
        for t in targetMask.keys():
            if np.sum(targetMask[t]) > 0:
                ax[0].scatter(
                    fiberIds[targetMask[t]],
                    chiPeak[targetMask[t]],
                    10.0,
                    c=ct[t],
                    label="{}: {} fibers".format(t, np.sum(targetMask[t])),
                )
        ax[0].set_ylabel("Chi at profile peak pixels")
        ax[0].set_xlabel("fiberId")
        ax[0].legend()
        for t in targetMask.keys():
            if np.sum(targetMask[t]) > 0:
                ax[1].scatter(
                    xa[targetMask[t]],
                    chiPeak[targetMask[t]],
                    10.0,
                    c=ct[t],
                    label="{}: {} fibers".format(t, np.sum(targetMask[t])),
                )
        ax[1].set_xlabel("X (pix)")
        fig.suptitle("visit=%(visit)d arm=%(arm)s spectrograph=%(spectrograph)d" % dataId)
        qaImagePdf.append(fig)
        plt.close(fig)

        fig = plt.figure(figsize=(10, 10))
        disp = afwDisplay.Display(fig)
        disp.scale("linear", -5, 5, Q=1)
        disp.setImageColormap("coolwarm")
        disp.setMaskPlaneColor("REFLINE", afwDisplay.IGNORE)
        disp.mtv(chiimage, title=f"{'%(visit)d %(arm)s%(spectrograph)d' % dataId}")
        addPfsCursor(disp, detectorMap)
        qaImagePdf.append(fig, dpi=self.config.figureDpi, bbox_inches="tight")
        plt.close(fig)

        fig = plt.figure(figsize=(11.5, 10))
        ax = fig.add_subplot(1, 1, 1)
        mappable = ax.scatter(xarray, yarray, s=2, c=dxarray, cmap="coolwarm", vmin=-0.1, vmax=0.1)
        plt.title("dX (pix)")
        plt.xlabel("X (pix)")
        plt.ylabel("Y (pix)")
        plt.xlim(0, chiimage.getDimensions()[0])
        plt.ylim(0, chiimage.getDimensions()[1])
        fig.colorbar(mappable, ax=ax, pad=0.01)
        qaImagePdf.append(fig, bbox_inches="tight")
        plt.close(fig)

        fig = plt.figure(figsize=(11.5, 10))
        ax = fig.add_subplot(1, 1, 1)
        mappable = ax.scatter(xarray, yarray, s=2, c=dwarray, cmap="coolwarm", vmin=-0.1, vmax=0.1)
        plt.title("d$\\sigma$/$\\sigma$")
        plt.xlabel("X (pix)")
        plt.ylabel("Y (pix)")
        plt.xlim(0, chiimage.getDimensions()[0])
        plt.ylim(0, chiimage.getDimensions()[1])
        fig.colorbar(mappable, ax=ax, pad=0.01)
        qaImagePdf.append(fig, bbox_inches="tight")
        plt.close(fig)

        return qaImagePdf

    def fitGaussiansToPfsArmCutAndCalExpCut(
        self,
        xcoordNarrow: np.ndarray,
        pfsArmCutNarrow: np.ndarray,
        calExpCutNarrow: np.ndarray,
        center0: float,
    ):
        """Fit Gaussians to ``pfsArmCutNarrow`` and ``calExpCutNarrow``.

        Parameters
        ----------
        xcoordNarrow : np.ndarray
            Samples of ``x``.
        pfsArmCutNarrow : np.ndarray
            XXXXX
        calExpCutNarrow : np.ndarray
            XXXXX
        center0: float
            Initial guess of the center of Gaussians.
            (Common to ``pfsArmCutNarrow`` and ``calExpCutNarrow``)

        Returns
        -------
        ok : `bool`
            Did fitting succeed?
        pfsArmCenter : `float`
            mu of Gaussian(mu, sigma) fitted to ``pfsArmCutNarrow``
        pfsArmWidth : `float`
            sigma of Gaussian(mu, sigma) fitted to ``pfsArmCutNarrow``
        calExpCenter : `float`
            mu of Gaussian(mu, sigma) fitted to ``calExpCenter``
        calExpWidth : `float`
            sigma of Gaussian(mu, sigma) fitted to ``calExpCenter``
        """
        PSFFWHM = 1.5

        ok = False
        pfsArmCenter, pfsArmWidth = math.nan, math.nan
        calExpCenter, calExpWidth = math.nan, math.nan

        try:
            if self.config.fixWidth:
                poptPfsArm, pcovPfsArm = curve_fit(
                    gaussianFixedWidth,
                    xcoordNarrow,
                    pfsArmCutNarrow,
                    p0=np.array([np.max(pfsArmCutNarrow), center0]),
                )
                poptCalExp, pcovCalExp = curve_fit(
                    gaussianFixedWidth,
                    xcoordNarrow,
                    calExpCutNarrow,
                    p0=np.array([np.max(calExpCutNarrow), center0]),
                )
                stdErrPfsArm = np.sqrt(np.diag(pcovPfsArm))
                stdErrCalExp = np.sqrt(np.diag(pcovCalExp))
                if (
                    stdErrPfsArm[1] / poptPfsArm[1] < self.config.thresError
                    and stdErrCalExp[1] / poptCalExp[1] < self.config.thresError
                ):
                    ok = True
                    pfsArmCenter, pfsArmWidth = poptPfsArm[1], PSFFWHM
                    calExpCenter, calExpWidth = poptCalExp[1], PSFFWHM
                else:
                    # I don't know the reason of the following two lines,
                    # but I obey the original code
                    pfsArmWidth = PSFFWHM
                    calExpWidth = PSFFWHM
            else:
                poptPfsArm, pcovPfsArm = curve_fit(
                    gaussian_func,
                    xcoordNarrow,
                    pfsArmCutNarrow,
                    p0=np.array([np.max(pfsArmCutNarrow), center0, 1.0]),
                )
                poptCalExp, pcovCalExp = curve_fit(
                    gaussian_func,
                    xcoordNarrow,
                    calExpCutNarrow,
                    p0=np.array([np.max(calExpCutNarrow), center0, 1.0]),
                )
                stdErrPfsArm = np.sqrt(np.diag(pcovPfsArm))
                stdErrCalExp = np.sqrt(np.diag(pcovCalExp))
                if (
                    stdErrPfsArm[1] / poptPfsArm[1] < self.config.thresError
                    and stdErrPfsArm[2] / poptPfsArm[2] < self.config.thresError
                    and stdErrCalExp[1] / poptCalExp[1] < self.config.thresError
                    and stdErrCalExp[2] / poptCalExp[2] < self.config.thresError
                ):
                    ok = True
                    pfsArmCenter, pfsArmWidth = poptPfsArm[1], poptPfsArm[2]
                    calExpCenter, calExpWidth = poptCalExp[1], poptCalExp[2]

        except (ValueError, RuntimeError):
            pass

        return Struct(
            ok=ok,
            pfsArmCenter=pfsArmCenter,
            pfsArmWidth=pfsArmWidth,
            calExpCenter=calExpCenter,
            calExpWidth=calExpWidth,
        )

    @staticmethod
    def getStatsPerFiber(
        data: MaskedImageF, detectorMap: DetectorMap, fiberId: int, xwin: int = 3
    ) -> StatsPerFiber:
        """Get statistics for a fiber.

        Parameters
        ----------
        data : `MaskedImageF`
            XXXXX
        detectorMap : `DetectorMap`
            XXXXX
        fiberId : `int`
            XXXXX
        xwin : `int`
            XXXXX

        Returns
        -------
        stats : `StatsPerFiber`
            Statistics.
        """
        ymin = 0
        ymax = data.getDimensions()[1]
        xmax = data.getDimensions()[0]
        yo = np.arange(ymin, ymax).astype(np.float64)
        xo = detectorMap.getXCenter(fiberId, yo)
        xs = np.round(xo).astype(int)
        ys = np.round(yo).astype(int)
        image = data.image.array
        mask = data.mask.array
        imageFiber = []
        maskFiber = []
        for x, y in zip(xs, ys):
            image_cut = image[y, x - xwin : x + xwin + 1].copy()
            mask_cut = mask[y, x - xwin : x + xwin + 1].copy()
            if x + xwin + 1 > xmax:
                image_cut = np.concatenate([np.zeros(xwin * 2 + 1 - len(image_cut)), image_cut])
                mask_cut = np.concatenate([np.zeros(xwin * 2 + 1 - len(mask_cut)), mask_cut])
            elif x - xwin < 0:
                image_cut = np.concatenate([image_cut, np.zeros(xwin * 2 + 1 - len(image_cut))])
                mask_cut = np.concatenate([mask_cut, np.zeros(xwin * 2 + 1 - len(mask_cut))])
            imageFiber.append(image_cut)
            maskFiber.append(mask_cut)
        imageFiber = np.array(imageFiber)
        maskFiber = np.array(maskFiber)

        chi2 = np.average(imageFiber[maskFiber == 0] ** 2)
        im_ave = np.average(imageFiber[maskFiber == 0])

        return StatsPerFiber(
            chi2=chi2,
            im_ave=im_ave,
            x_ave=np.average(xo),
            chi_f=imageFiber,
            mask_f=maskFiber,
        )

    @staticmethod
    def getTargetColors() -> Dict[TargetType, str]:
        """Get a map from `TargetType` to color name in matplotlib

        Returns
        -------
        targetColors : `dict[TargetType, str]`
            Color name for each `TargetType`.
        """
        colors = [
            "r",
            "b",
            "g",
            "y",
            "gray",
            "orange",
            "cyan",
            "k",
        ]
        return dict(zip(TargetType, itertools.cycle(colors)))<|MERGE_RESOLUTION|>--- conflicted
+++ resolved
@@ -61,11 +61,7 @@
 
 class ExtractionQaConnections(
     PipelineTaskConnections,
-<<<<<<< HEAD
-    dimensions=("instrument", "visit", "detector"),
-=======
-    dimensions=("instrument", "exposure", "arm", "spectrograph"),
->>>>>>> 0387768a
+    dimensions=("instrument", "visit", "arm", "spectrograph"),
 ):
     """Connections for ExtractionQaTask"""
 
@@ -86,64 +82,38 @@
         name="detectorMap",
         doc="Mapping from fiberId,wavelength to x,y",
         storageClass="DetectorMap",
-<<<<<<< HEAD
-        dimensions=("instrument", "visit", "detector"),
-=======
-        dimensions=("instrument", "exposure", "arm", "spectrograph"),
->>>>>>> 0387768a
+        dimensions=("instrument", "visit", "arm", "spectrograph"),
     )
     pfsArm = InputConnection(
         name="pfsArm",
         doc="Extracted spectra from arm",
         storageClass="PfsArm",
-<<<<<<< HEAD
-        dimensions=("instrument", "visit", "detector"),
-    )
-    calexp = InputConnection(
-        name="calexp",
-        doc="Calibrated visit, optionally sky-subtracted",
-        storageClass="Exposure",
-        dimensions=("instrument", "visit", "detector"),
-=======
-        dimensions=("instrument", "exposure", "arm", "spectrograph"),
+        dimensions=("instrument", "visit", "arm", "spectrograph"),
     )
     postISRCCD = InputConnection(
         name="postISRCCD",
-        doc="Calibrated exposure, optionally sky-subtracted",
+        doc="Calibrated visit, optionally sky-subtracted",
         storageClass="Exposure",
-        dimensions=("instrument", "exposure", "arm", "spectrograph"),
->>>>>>> 0387768a
+        dimensions=("instrument", "visit", "arm", "spectrograph"),
     )
     extQaStats = OutputConnection(
         name="extQaStats",
         doc="Summary plots. Results of the residual analysis of extraction are plotted.",
         storageClass="MultipagePdfFigure",
-<<<<<<< HEAD
-        dimensions=("instrument", "visit", "detector"),
-=======
-        dimensions=("instrument", "exposure", "arm", "spectrograph"),
->>>>>>> 0387768a
+        dimensions=("instrument", "visit", "arm", "spectrograph"),
     )
     extQaImage = OutputConnection(
         name="extQaImage",
         doc="Detail plots. postISRCCD, residual, and chi images and the comparison of the postISRCCD"
         "profile and fiberProfiles are plotted for some fibers with bad extraction quality.",
         storageClass="MultipagePdfFigure",
-<<<<<<< HEAD
-        dimensions=("instrument", "visit", "detector"),
-=======
-        dimensions=("instrument", "exposure", "arm", "spectrograph"),
->>>>>>> 0387768a
+        dimensions=("instrument", "visit", "arm", "spectrograph"),
     )
     extQaImage_pickle = OutputConnection(
         name="extQaImage_pickle",
         doc="Statistics of the residual analysis.",
         storageClass="QaDict",
-<<<<<<< HEAD
-        dimensions=("instrument", "visit", "detector"),
-=======
-        dimensions=("instrument", "exposure", "arm", "spectrograph"),
->>>>>>> 0387768a
+        dimensions=("instrument", "visit", "arm", "spectrograph"),
     )
 
 
